--- conflicted
+++ resolved
@@ -10,13 +10,7 @@
     runs-on: [self-hosted, Linux, X64]
     defaults:
       run:
-<<<<<<< HEAD
-        shell: nix-shell --pure --keep MACHINE --keep EXTRAS --run "bash --noprofile --norc -eo pipefail {0}"
-=======
         shell: bash --noprofile --norc -eo pipefail -c "set -ex; source /home/runner/firedancer-opts/activate-opt && chmod +x {0} && {0}"
-    env:
-      EXTRAS: libbpf
->>>>>>> 2c108b24
     steps:
       - uses: actions/checkout@v3
 
