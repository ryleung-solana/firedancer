--- conflicted
+++ resolved
@@ -274,21 +274,10 @@
 
 void
 fd_quic_free_keys( fd_quic_crypto_keys_t * keys ) {
-<<<<<<< HEAD
-  if( keys->pkt_cipher_ctx ) {
-    EVP_CIPHER_CTX_free( keys->pkt_cipher_ctx );
-    keys->pkt_cipher_ctx = NULL;
-  }
-  if( keys->hp_cipher_ctx ) {
-    EVP_CIPHER_CTX_free( keys->hp_cipher_ctx );
-    keys->hp_cipher_ctx = NULL;
-  }
-=======
   if( keys->pkt_cipher_ctx ) EVP_CIPHER_CTX_free( keys->pkt_cipher_ctx );
   if( keys->hp_cipher_ctx  ) EVP_CIPHER_CTX_free( keys->hp_cipher_ctx  );
   keys->pkt_cipher_ctx = NULL;
   keys->hp_cipher_ctx  = NULL;
->>>>>>> 61a0472f
 }
 
 
