--- conflicted
+++ resolved
@@ -100,19 +100,9 @@
 fetch () {
   mkdir -pv ./opt/git
 
-<<<<<<< HEAD
   checkout_repo zlib    https://github.com/madler/zlib     "v1.2.13"
   checkout_repo zstd    https://github.com/facebook/zstd   "v1.5.4"
   checkout_repo openssl https://github.com/quictls/openssl "OpenSSL_1_1_1t-quic1"
-=======
-  fetch_repo zlib https://github.com/madler/zlib
-  fetch_repo zstd https://github.com/facebook/zstd
-  fetch_repo openssl https://github.com/quictls/openssl
-
-  checkout_repo zlib "v1.2.13"
-  checkout_repo zstd "v1.5.4"
-  checkout_repo openssl "OpenSSL_1_1_1t-quic1"
->>>>>>> cad8835c
 }
 
 check_fedora_pkgs () {
