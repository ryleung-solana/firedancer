#ifndef HEADER_fd_src_util_shmem_fd_shmem_private_h
#define HEADER_fd_src_util_shmem_fd_shmem_private_h

#include "fd_shmem.h"

#if FD_HAS_HOSTED && FD_HAS_X86

#if FD_HAS_THREADS
#include <pthread.h>
#endif

/* Want strlen(base)+strlen("/.")+strlen(page)+strlen("/")+strlen(name)+1 <= BUF_MAX
     -> BASE_MAX-1  +2           +PAGE_MAX-1  +1          +NAME_MAX-1  +1 == BUF_MAX
     -> BASE_MAX == BUF_MAX - NAME_MAX - PAGE_MAX - 1 */

#define FD_SHMEM_PRIVATE_PATH_BUF_MAX (256UL)
#define FD_SHMEM_PRIVATE_BASE_MAX     (FD_SHMEM_PRIVATE_PATH_BUF_MAX-FD_SHMEM_NAME_MAX-FD_SHMEM_PAGE_SZ_CSTR_MAX-1UL)

#if FD_HAS_THREADS
#define FD_SHMEM_LOCK   pthread_mutex_lock(   fd_shmem_private_lock )
#define FD_SHMEM_UNLOCK pthread_mutex_unlock( fd_shmem_private_lock )
#else
#define FD_SHMEM_LOCK   ((void)0)
#define FD_SHMEM_UNLOCK ((void)0)
#endif

FD_PROTOTYPES_BEGIN

/* NUMA backend ******************************************************/

/* fd_numa_node_cnt / fd_numa_cpu_cnt determines the current number of
   configured numa nodes / cpus (roughly equivalent to libnuma's
   numa_num_configured_nodes / numa_num_configured_cpus).  Returns 0 if
   this could not be determined (logs details on failure).  These
   function are only used during shmem initialization as part of
   topology discovery so should not do any fancy caching under the hood. */

ulong
fd_numa_node_cnt( void );

ulong
fd_numa_cpu_cnt( void );

/* fd_numa_node_idx determines the numa node closest to the given
   cpu_idx (roughly equivalent to libnuma's numa_node_of_cpu).  Returns
   ULONG_MAX if this could not be determined (logs details on failure).
   This function is only used during shmem initialization as part of
   topology discovery so should not do any fancy caching under the hood. */

ulong
fd_numa_node_idx( ulong cpu_idx );

/* FIXME: probably should clean up the below APIs to get something
   that allows for cleaner integration with fd_shmem_admin.c (e.g. if we
   are going to replace libnuma calls with our own, no reason to use the
   historical clunky APIs). */

<<<<<<< HEAD
/* fd_numa_mlock locks the memory region to reside at a stable position
   in physical DRAM.  Wraps the `mlock(2)` Linux syscall.  See:
=======
#ifdef __APPLE__
#include <sys/syscall.h>
#else
#include <sys/syscall.h>
#endif
#define fd_mlock(...)   syscall( __NR_mlock,   __VA_ARGS__ )
#define fd_munlock(...) syscall( __NR_munlock, __VA_ARGS__ )
>>>>>>> 82d5c56a

     https://man7.org/linux/man-pages/man2/mlock.2.html */

int
fd_numa_mlock( void const * addr,
               ulong        len );

/* fd_numa_mlock unlocks the memory region.  Wraps the `munlock(2)`
   Linux syscall.  See:

     https://man7.org/linux/man-pages/man2/munlock.2.html */

int
fd_numa_munlock( void const * addr,
                 ulong        len );

/* fd_numa_get_mempolicy retrieves the NUMA memory policy of the
   current thread.  Wraps the `get_mempolicy(2)` Linux syscall.  See:

     https://man7.org/linux/man-pages/man2/get_mempolicy.2.html */

long
fd_numa_get_mempolicy( int *   mode,
                       ulong * nodemask,
                       ulong   maxnode,
                       void *  addr,
                       uint    flags );

/* fd_numa_set_mempolicy sets the default NUMA memory policy of the
   current thread and its children.  Wraps the `set_mempolicy(2)` Linux
   syscall.  See:

     https://man7.org/linux/man-pages/man2/set_mempolicy.2.html */

long
fd_numa_set_mempolicy( int           mode,
                       ulong const * nodemask,
                       ulong         maxnode );

/* fd_numa_mbind sets the NUMA memory policy for a range of memory.
   Wraps the `mbind(2)` Linux syscall.  See:

     https://man7.org/linux/man-pages/man2/mbind.2.html */

long
fd_numa_mbind( void *        addr,
               ulong         len,
               int           mode,
               ulong const * nodemask,
               ulong         maxnode,
               uint          flags );

/* fd_numa_move_page moves pages of a process to another node.  Wraps
   the `move_pages(2)` Linux syscall.  See:

     https://man7.org/linux/man-pages/man2/move_pages.2.html

   Also useful to detect the true NUMA node ownership of pages of memory
   after calls to `mlock(2)` and `mbind(2)`. */

long
fd_numa_move_pages( int         pid,
                    ulong       count,
                    void **     pages,
                    int const * nodes,
                    int *       status,
                    int         flags );

/**********************************************************************/

/* Linux syscall APIs *************************************************/

/* get_mempolicy: Retrieves the NUMA memory policy of the current thread.

   Wraps the `get_mempolicy(2)` Linux syscall.
   See https://man7.org/linux/man-pages/man2/get_mempolicy.2.html */
long
get_mempolicy( int *   mode,
               ulong * nodemask,
               ulong   maxnode,
               void *  addr,
               uint    flags );

/* set_mempolicy: Sets the default NUMA memory policy
   of the current thread and its children.

   Wraps the `set_mempolicy(2)` Linux syscall.
   See https://man7.org/linux/man-pages/man2/set_mempolicy.2.html */
long
set_mempolicy( int           mode,
               ulong const * nodemask,
               ulong         maxnode );

/* mbind: Sets the NUMA memory policy for a range of memory.

   Wraps the `mbind(2)` Linux syscall.
   See https://man7.org/linux/man-pages/man2/mbind.2.html */
long
mbind( void *        addr,
       ulong         len,
       int           mode,
       ulong const * nodemask,
       ulong         maxnode,
       uint          flags );

/* move_pages: Moves pages of a process to another node.

   Wraps the `move_pages(2)` Linux syscall.
   See https://man7.org/linux/man-pages/man2/move_pages.2.html

   Also useful to detect the true NUMA node ownership
   of pages of memory after calls to `mlock(2)` and `mbind(2)`. */
long
move_pages( int         pid,
            ulong       count,
            void **     pages,
            int const * nodes,
            int *       status,
            int         flags );

/* Linux sysctl/sysconf APIs ******************************************/

/* fd_numa_available: Checks whether NUMA API is supported.

   Returns 1 if NUMA API is supported, 0 otherwise.

   Note that 1 can be returned on systems with only one NUMA node,
   or even operating systems that do not support NUMA
   (for compatibility). */
int
fd_numa_available( void );

/* fd_shmem_numa_cnt_private: Get number of configured NUMA nodes.

   Returns a libc -errno on failure. (`x<=0`) */
int
fd_shmem_numa_cnt_private( void );

/* fd_shmem_cpu_cnt_private: Get number of available CPU cores.

   Returns a libc -errno on failure. (`x<=0`) */
int
fd_shmem_cpu_cnt_private( void );

/* fd_numa_cpu_max_cnt: Get number of configured CPU cores.

   Returns one plus the highest possible CPU index on this system.

   Note that some of the configured CPUs might be unavailable.
   To get the actual number of CPUs, use `fd_shmem_cpu_cnt_private`.

   Returns a libc -errno or zero on failure. (`x<=0`) */
int
fd_numa_cpu_max_cnt( void );

/* fd_numa_node_of_cpu: Gets NUMA node index of CPU.

   Returns -ENOENT if the CPU is not accessible or does not exist.
   Returns a libc -errno on failure. (`x<0`) */
int
fd_numa_node_of_cpu( int cpu_idx );

#if FD_HAS_THREADS
extern pthread_mutex_t fd_shmem_private_lock[1];
#endif

extern char  fd_shmem_private_base[ FD_SHMEM_PRIVATE_BASE_MAX ]; /* ""  at thread group start, initialized at boot */
extern ulong fd_shmem_private_base_len;                          /* 0UL at ",                  initialized at boot */

static inline char *                         /* ==buf always */
fd_shmem_private_path( char const * name,    /* Valid name */
                       ulong        page_sz, /* Valid page size (normal, huge, gigantic) */
                       char *       buf ) {  /* Non-NULL with FD_SHMEM_PRIVATE_PATH_BUF_MAX bytes */
  return fd_cstr_printf( buf, FD_SHMEM_PRIVATE_PATH_BUF_MAX, NULL, "%s/.%s/%s",
                         fd_shmem_private_base, fd_shmem_page_sz_to_cstr( page_sz ), name );
}

FD_PROTOTYPES_END

#endif

#endif /* HEADER_fd_src_util_shmem_fd_shmem_private_h */<|MERGE_RESOLUTION|>--- conflicted
+++ resolved
@@ -22,6 +22,10 @@
 #else
 #define FD_SHMEM_LOCK   ((void)0)
 #define FD_SHMEM_UNLOCK ((void)0)
+#endif
+
+#if defined(__linux__)
+#include "fd_numa_linux.h"
 #endif
 
 FD_PROTOTYPES_BEGIN
@@ -55,18 +59,8 @@
    are going to replace libnuma calls with our own, no reason to use the
    historical clunky APIs). */
 
-<<<<<<< HEAD
 /* fd_numa_mlock locks the memory region to reside at a stable position
    in physical DRAM.  Wraps the `mlock(2)` Linux syscall.  See:
-=======
-#ifdef __APPLE__
-#include <sys/syscall.h>
-#else
-#include <sys/syscall.h>
-#endif
-#define fd_mlock(...)   syscall( __NR_mlock,   __VA_ARGS__ )
-#define fd_munlock(...) syscall( __NR_munlock, __VA_ARGS__ )
->>>>>>> 82d5c56a
 
      https://man7.org/linux/man-pages/man2/mlock.2.html */
 
@@ -83,151 +77,7 @@
 fd_numa_munlock( void const * addr,
                  ulong        len );
 
-/* fd_numa_get_mempolicy retrieves the NUMA memory policy of the
-   current thread.  Wraps the `get_mempolicy(2)` Linux syscall.  See:
-
-     https://man7.org/linux/man-pages/man2/get_mempolicy.2.html */
-
-long
-fd_numa_get_mempolicy( int *   mode,
-                       ulong * nodemask,
-                       ulong   maxnode,
-                       void *  addr,
-                       uint    flags );
-
-/* fd_numa_set_mempolicy sets the default NUMA memory policy of the
-   current thread and its children.  Wraps the `set_mempolicy(2)` Linux
-   syscall.  See:
-
-     https://man7.org/linux/man-pages/man2/set_mempolicy.2.html */
-
-long
-fd_numa_set_mempolicy( int           mode,
-                       ulong const * nodemask,
-                       ulong         maxnode );
-
-/* fd_numa_mbind sets the NUMA memory policy for a range of memory.
-   Wraps the `mbind(2)` Linux syscall.  See:
-
-     https://man7.org/linux/man-pages/man2/mbind.2.html */
-
-long
-fd_numa_mbind( void *        addr,
-               ulong         len,
-               int           mode,
-               ulong const * nodemask,
-               ulong         maxnode,
-               uint          flags );
-
-/* fd_numa_move_page moves pages of a process to another node.  Wraps
-   the `move_pages(2)` Linux syscall.  See:
-
-     https://man7.org/linux/man-pages/man2/move_pages.2.html
-
-   Also useful to detect the true NUMA node ownership of pages of memory
-   after calls to `mlock(2)` and `mbind(2)`. */
-
-long
-fd_numa_move_pages( int         pid,
-                    ulong       count,
-                    void **     pages,
-                    int const * nodes,
-                    int *       status,
-                    int         flags );
-
 /**********************************************************************/
-
-/* Linux syscall APIs *************************************************/
-
-/* get_mempolicy: Retrieves the NUMA memory policy of the current thread.
-
-   Wraps the `get_mempolicy(2)` Linux syscall.
-   See https://man7.org/linux/man-pages/man2/get_mempolicy.2.html */
-long
-get_mempolicy( int *   mode,
-               ulong * nodemask,
-               ulong   maxnode,
-               void *  addr,
-               uint    flags );
-
-/* set_mempolicy: Sets the default NUMA memory policy
-   of the current thread and its children.
-
-   Wraps the `set_mempolicy(2)` Linux syscall.
-   See https://man7.org/linux/man-pages/man2/set_mempolicy.2.html */
-long
-set_mempolicy( int           mode,
-               ulong const * nodemask,
-               ulong         maxnode );
-
-/* mbind: Sets the NUMA memory policy for a range of memory.
-
-   Wraps the `mbind(2)` Linux syscall.
-   See https://man7.org/linux/man-pages/man2/mbind.2.html */
-long
-mbind( void *        addr,
-       ulong         len,
-       int           mode,
-       ulong const * nodemask,
-       ulong         maxnode,
-       uint          flags );
-
-/* move_pages: Moves pages of a process to another node.
-
-   Wraps the `move_pages(2)` Linux syscall.
-   See https://man7.org/linux/man-pages/man2/move_pages.2.html
-
-   Also useful to detect the true NUMA node ownership
-   of pages of memory after calls to `mlock(2)` and `mbind(2)`. */
-long
-move_pages( int         pid,
-            ulong       count,
-            void **     pages,
-            int const * nodes,
-            int *       status,
-            int         flags );
-
-/* Linux sysctl/sysconf APIs ******************************************/
-
-/* fd_numa_available: Checks whether NUMA API is supported.
-
-   Returns 1 if NUMA API is supported, 0 otherwise.
-
-   Note that 1 can be returned on systems with only one NUMA node,
-   or even operating systems that do not support NUMA
-   (for compatibility). */
-int
-fd_numa_available( void );
-
-/* fd_shmem_numa_cnt_private: Get number of configured NUMA nodes.
-
-   Returns a libc -errno on failure. (`x<=0`) */
-int
-fd_shmem_numa_cnt_private( void );
-
-/* fd_shmem_cpu_cnt_private: Get number of available CPU cores.
-
-   Returns a libc -errno on failure. (`x<=0`) */
-int
-fd_shmem_cpu_cnt_private( void );
-
-/* fd_numa_cpu_max_cnt: Get number of configured CPU cores.
-
-   Returns one plus the highest possible CPU index on this system.
-
-   Note that some of the configured CPUs might be unavailable.
-   To get the actual number of CPUs, use `fd_shmem_cpu_cnt_private`.
-
-   Returns a libc -errno or zero on failure. (`x<=0`) */
-int
-fd_numa_cpu_max_cnt( void );
-
-/* fd_numa_node_of_cpu: Gets NUMA node index of CPU.
-
-   Returns -ENOENT if the CPU is not accessible or does not exist.
-   Returns a libc -errno on failure. (`x<0`) */
-int
-fd_numa_node_of_cpu( int cpu_idx );
 
 #if FD_HAS_THREADS
 extern pthread_mutex_t fd_shmem_private_lock[1];
