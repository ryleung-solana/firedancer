#if FD_HAS_THREADS /* THREADS implies HOSTED */
#define _GNU_SOURCE
#endif

#include "fd_shmem_private.h"

#if FD_HAS_HOSTED

#include <ctype.h>
#include <errno.h>
#include <unistd.h>
#include <fcntl.h>
#include <sys/mman.h>
#include <sys/stat.h>

char  fd_shmem_private_base[ FD_SHMEM_PRIVATE_BASE_MAX ]; /* ""  at thread group start, initialized at boot */
ulong fd_shmem_private_base_len;                          /* 0UL at ",                  initialized at boot */

/* NUMA TOPOLOGY APIS *************************************************/

static ulong  fd_shmem_private_numa_cnt;                      /* 0UL at thread group start, initialized at boot */
static ulong  fd_shmem_private_cpu_cnt;                       /* " */
static ushort fd_shmem_private_numa_idx[ FD_SHMEM_CPU_MAX  ]; /* " */
static ushort fd_shmem_private_cpu_idx [ FD_SHMEM_NUMA_MAX ]; /* " */

ulong fd_shmem_numa_cnt( void ) { return fd_shmem_private_numa_cnt; }
ulong fd_shmem_cpu_cnt ( void ) { return fd_shmem_private_cpu_cnt;  }

ulong
fd_shmem_numa_idx( ulong cpu_idx ) {
  if( FD_UNLIKELY( cpu_idx>=fd_shmem_private_cpu_cnt ) ) return ULONG_MAX;
  return (ulong)fd_shmem_private_numa_idx[ cpu_idx ];
}

ulong
fd_shmem_cpu_idx( ulong numa_idx ) {
  if( FD_UNLIKELY( numa_idx>=fd_shmem_private_numa_cnt ) ) return ULONG_MAX;
  return (ulong)fd_shmem_private_cpu_idx[ numa_idx ];
}

/* SHMEM REGION CREATION AND DESTRUCTION ******************************/

int
<<<<<<< HEAD
fd_shmem_create_multi( char const *  name,
                       ulong         page_sz,
                       ulong         sub_cnt,
                       ulong const * _sub_page_cnt,
                       ulong const * _sub_cpu_idx,
                       ulong         mode ) {

  /* Check input args */

  if( FD_UNLIKELY( !fd_shmem_name_len( name ) ) ) { FD_LOG_WARNING(( "bad name (%s)", name ? name : "NULL" )); return EINVAL; }

  if( FD_UNLIKELY( !fd_shmem_is_page_sz( page_sz ) ) ) { FD_LOG_WARNING(( "bad page_sz (%lu)", page_sz )); return EINVAL; }

  if( FD_UNLIKELY( !sub_cnt       ) ) { FD_LOG_WARNING(( "zero sub_cnt"      )); return EINVAL; }
  if( FD_UNLIKELY( !_sub_page_cnt ) ) { FD_LOG_WARNING(( "NULL sub_page_cnt" )); return EINVAL; }
  if( FD_UNLIKELY( !_sub_cpu_idx  ) ) { FD_LOG_WARNING(( "NULL sub_cpu_idx"  )); return EINVAL; }

  ulong cpu_cnt = fd_shmem_cpu_cnt();

  ulong page_cnt = 0UL;
  for( ulong sub_idx=0UL; sub_idx<sub_cnt; sub_idx++ ) {
    ulong sub_page_cnt = _sub_page_cnt[ sub_idx ];
    if( FD_UNLIKELY( !sub_page_cnt ) ) continue; /* Skip over empty subregions */

    page_cnt += sub_page_cnt;
    if( FD_UNLIKELY( page_cnt<sub_page_cnt ) ) {
      FD_LOG_WARNING(( "sub[%lu] sub page_cnt overflow (page_cnt %lu, sub_page_cnt %lu)",
                       sub_idx, page_cnt-sub_page_cnt, sub_page_cnt ));
      return EINVAL;
    }

    ulong sub_cpu_idx = _sub_cpu_idx[ sub_idx ];
    if( FD_UNLIKELY( sub_cpu_idx>=cpu_cnt ) ) {
      FD_LOG_WARNING(( "sub[%lu] bad cpu_idx (%lu)", sub_idx, sub_cpu_idx ));
      return EINVAL;
    }
  }

  if( FD_UNLIKELY( !((1UL<=page_cnt) & (page_cnt<=(((ulong)LONG_MAX)/page_sz))) ) ) { /* LONG_MAX from off_t */
    FD_LOG_WARNING(( "bad total page_cnt (%lu)", page_cnt ));
    return EINVAL;
  }

  if( FD_UNLIKELY( mode!=(ulong)(mode_t)mode ) ) { FD_LOG_WARNING(( "bad mode (0%03lo)", mode )); return EINVAL; }

  /* We use the FD_SHMEM_LOCK in create just to be safe given some
     thread safety ambiguities in the documentation for some of the
     below APIs. */

  FD_SHMEM_LOCK;

  int err;

# define ERROR( cleanup ) do { err = errno; goto cleanup; } while(0)

  int    orig_mempolicy;
  ulong  orig_nodemask[ (FD_SHMEM_NUMA_MAX+63UL)/64UL ];
  char   path[ FD_SHMEM_PRIVATE_PATH_BUF_MAX ];
  int    fd;
  void * shmem;

  ulong  sz = page_cnt*page_sz;

  /* Save this thread's numa node mempolicy */

  if( FD_UNLIKELY( fd_numa_get_mempolicy( &orig_mempolicy, orig_nodemask, FD_SHMEM_NUMA_MAX, NULL, 0UL ) ) ) {
    FD_LOG_WARNING(( "fd_numa_get_mempolicy failed (%i-%s)", errno, strerror( errno ) ));
    ERROR( done );
  }

  /* Create the region */

  fd = open( fd_shmem_private_path( name, page_sz, path ), O_RDWR | O_CREAT | O_EXCL, (mode_t)mode );
  if( FD_UNLIKELY( fd==-1 ) ) {
    FD_LOG_WARNING(( "open(\"%s\",O_RDWR|O_CREAT|O_EXCL,0%03lo) failed (%i-%s)", path, mode, errno, strerror( errno ) ));
    ERROR( restore );
  }

  /* Size the region */

  if( FD_UNLIKELY( ftruncate( fd, (off_t)sz ) ) ) {
    FD_LOG_WARNING(( "ftruncate(\"%s\",%lu KiB) failed (%i-%s)", path, sz>>10, errno, strerror( errno ) ));
    ERROR( close );
  }

  /* Map the region into our address space. */

  shmem = mmap( NULL, sz, PROT_READ | PROT_WRITE, MAP_SHARED, fd, (off_t)0);
  if( FD_UNLIKELY( shmem==MAP_FAILED ) ) {
    FD_LOG_WARNING(( "mmap(NULL,%lu KiB,PROT_READ|PROT_WRITE,MAP_SHARED,\"%s\",0) failed (%i-%s)",
                     sz>>10, path, errno, strerror( errno ) ));
    ERROR( close );
  }

  /* Validate the mapping */

  if( FD_UNLIKELY( !fd_ulong_is_aligned( (ulong)shmem, page_sz ) ) ) {
    FD_LOG_WARNING(( "misaligned memory mapping for \"%s\"\n\t"
                     "This thread group's hugetlbfs mount path (--shmem-path / FD_SHMEM_PATH):\n\t"
                     "\t%s\n\t"
                     "has probably been corrupted and needs to be redone.\n\t"
                     "See 'bin/fd_shmem_cfg help' for more information.",
                     path, fd_shmem_private_base ));
    errno = EFAULT; /* ENOMEM is arguable */
    ERROR( unmap );
  }

  /* For each subregion */

  uchar * sub_shmem = (uchar *)shmem;
  for( ulong sub_idx=0UL; sub_idx<sub_cnt; sub_idx++ ) {
    ulong sub_page_cnt = _sub_page_cnt[ sub_idx ];
    if( FD_UNLIKELY( !sub_page_cnt ) ) continue; /* Skip over empty sub-regions */

    ulong sub_sz       = sub_page_cnt*page_sz;
    ulong sub_cpu_idx  = _sub_cpu_idx[ sub_idx ];
    ulong sub_numa_idx = fd_shmem_numa_idx( sub_cpu_idx );

    ulong nodemask[ (FD_SHMEM_NUMA_MAX+63UL)/64UL ];

    /* Set the mempolicy to bind newly allocated memory to the numa idx
       corresponding to logical cpu cpu_idx.  This should force page
       allocation to be on the desired numa node, keeping our fingers
       crossed that even the ftruncate / mmap above did not trigger
       this; it doesn't seem too, even when the user's thread group has
       configued things like mlockall(MCL_CURRENT | MCL_FUTURE ).
       Theoretically, the fd_numa_mbind below should do it without this
       but the Linux kernel tends to view requests to move pages between
       numa nodes after allocation as for entertainment purposes only. */

    fd_memset( nodemask, 0, 8UL*((FD_SHMEM_NUMA_MAX+63UL)/64UL) );
    nodemask[ sub_numa_idx >> 6 ] = 1UL << (sub_numa_idx & 63UL);

    if( FD_UNLIKELY( fd_numa_set_mempolicy( MPOL_BIND | MPOL_F_STATIC_NODES, nodemask, FD_SHMEM_NUMA_MAX ) ) ) {
      FD_LOG_WARNING(( "fd_numa_set_mempolicy failed (%i-%s)", errno, strerror( errno ) ));
      ERROR( unmap );
    }

    /* If a mempolicy has been set and the numa_idx node does not have
       sufficient pages to back the mapping, touching the memory will
       trigger a SIGBUS when it touches the first part of the mapping
       for which there are no pages.  Unfortunately, mmap will only
       error if there are insufficient pages across all NUMA nodes (even
       if using mlockall( MCL_FUTURE ) or passing MAP_POPULATE), so we
       need to check that the mapping can be backed without handling
       signals.

       So we mlock the subregion to force the region to be backed by
       pages now.  The subregion should be backed by page_sz pages
       (thanks to the hugetlbfs configuration) and should be on the
       correct NUMA node (thanks to the mempolicy above).  Specifically,
       mlock will error with ENOMEM if there were insufficient pages
       available.  mlock guarantees that if it succeeds, the mapping has
       been fully backed by pages and these pages will remain resident
       in DRAM at least until the mapping is closed.  We can then
       proceed as usual without the risk of meeting SIGBUS or its
       friends. */

    if( FD_UNLIKELY( fd_numa_mlock( sub_shmem, sub_sz ) ) ) {
      FD_LOG_WARNING(( "sub[%lu]: fd_numa_mlock(\"%s\",%lu KiB) failed (%i-%s)",
                       sub_idx, path, sub_sz>>10, errno, strerror( errno ) ));
      ERROR( unmap );
    }

    /* At this point all pages in this subregion should be allocated on
       the right NUMA node and resident in DRAM.  But in the spirit of
       not trusting Linux to get this right robustly, we continue with
       touching pages from cpu_idx. */

    /* FIXME: NUMA TOUCH HERE (ALSO WOULD A LOCAL TOUCH WORK GIVEN THE
       MEMPOLICY DONE ABOVE?) */

    /* fd_numa_mbind the memory subregion to this numa node to nominally
       stay put after we unmap it.  We recompute the nodemask to be on
       the safe side in case set mempolicy above clobbered it. */

    fd_memset( nodemask, 0, 8UL*((FD_SHMEM_NUMA_MAX+63UL)/64UL) );
    nodemask[ sub_numa_idx >> 6 ] = 1UL << (sub_numa_idx & 63UL);

    if( FD_UNLIKELY( fd_numa_mbind( sub_shmem, sub_sz, MPOL_BIND, nodemask, FD_SHMEM_NUMA_MAX, MPOL_MF_MOVE|MPOL_MF_STRICT ) ) ) {
      FD_LOG_WARNING(( "sub[%lu]: fd_numa_mbind(\"%s\",%lu KiB,MPOL_BIND,1UL<<%lu,MPOL_MF_MOVE|MPOL_MF_STRICT) failed (%i-%s)",
                       sub_idx, path, sub_sz>>10, sub_numa_idx, errno, strerror( errno ) ));
      ERROR( unmap );
    }

    /* And since the fd_numa_mbind still often will ignore requests, we
       double check that the pages are in the right place. */

    int warn = fd_shmem_numa_validate( sub_shmem, page_sz, sub_page_cnt, sub_numa_idx ); /* logs details */
    if( FD_UNLIKELY( warn ) )
      FD_LOG_WARNING(( "sub[%lu]: mmap(NULL,%lu KiB,PROT_READ|PROT_WRITE,MAP_SHARED,\"%s\",0) numa binding failed (%i-%s)",
                       sub_idx, sub_sz>>10, path, warn, strerror( warn ) ));

    sub_shmem += sub_sz;
  }

  err = 0;

# undef ERROR

unmap:
  if( FD_UNLIKELY( munmap( shmem, sz ) ) )
    FD_LOG_WARNING(( "munmap(\"%s\",%lu KiB) failed (%i-%s); attempting to continue", path, sz>>10, errno, strerror( errno ) ));

close:
  if( FD_UNLIKELY( err ) && FD_UNLIKELY( unlink( path ) ) )
    FD_LOG_WARNING(( "unlink(\"%s\") failed (%i-%s)", path, errno, strerror( errno ) )); /* Don't log "attempting ..." */
  if( FD_UNLIKELY( close( fd ) ) )
    FD_LOG_WARNING(( "close(\"%s\") failed (%i-%s); attempting to continue", path, errno, strerror( errno ) ));

restore:
  if( FD_UNLIKELY( fd_numa_set_mempolicy( orig_mempolicy, orig_nodemask, FD_SHMEM_NUMA_MAX ) ) )
    FD_LOG_WARNING(( "fd_numa_set_mempolicy failed (%i-%s); attempting to continue", errno, strerror( errno ) ));

done:
  FD_SHMEM_UNLOCK;
  return err;
}

int
=======
>>>>>>> cad8835c
fd_shmem_unlink( char const * name,
                 ulong        page_sz ) {
  char path[ FD_SHMEM_PRIVATE_PATH_BUF_MAX ];

  /* Check input args */

  if( FD_UNLIKELY( !fd_shmem_name_len( name ) ) ) { FD_LOG_WARNING(( "bad name (%s)", name ? name : "NULL" )); return EINVAL; }

  if( FD_UNLIKELY( !fd_shmem_is_page_sz( page_sz ) ) ) { FD_LOG_WARNING(( "bad page_sz (%lu)", page_sz )); return EINVAL; }

  /* Unlink the name */

  if( FD_UNLIKELY( unlink( fd_shmem_private_path( name, page_sz, path ) ) ) ) {
    FD_LOG_WARNING(( "unlink(\"%s\") failed (%i-%s)", path, errno, strerror( errno ) ));
    return errno;
  }

  return 0;
}

int
fd_shmem_info( char const *      name,
               ulong             page_sz,
               fd_shmem_info_t * opt_info ) {

  if( FD_UNLIKELY( !fd_shmem_name_len( name ) ) ) { FD_LOG_WARNING(( "bad name (%s)", name ? name : "NULL" )); return EINVAL; }

  if( !page_sz ) {
    if( !fd_shmem_info( name, FD_SHMEM_GIGANTIC_PAGE_SZ, opt_info ) ) return 0;
    if( !fd_shmem_info( name, FD_SHMEM_HUGE_PAGE_SZ,     opt_info ) ) return 0;
    if( !fd_shmem_info( name, FD_SHMEM_NORMAL_PAGE_SZ,   opt_info ) ) return 0;
    return ENOENT;
  }

  if( FD_UNLIKELY( !fd_shmem_is_page_sz( page_sz ) ) ) { FD_LOG_WARNING(( "bad page_sz (%lu)", page_sz )); return EINVAL; }

  char path[ FD_SHMEM_PRIVATE_PATH_BUF_MAX ];
  int  fd = open( fd_shmem_private_path( name, page_sz, path ), O_RDONLY, (mode_t)0 );
  if( FD_UNLIKELY( fd==-1 ) ) return errno; /* no logging here as this might be an existence check */

  struct stat stat[1];
  if( FD_UNLIKELY( fstat( fd, stat ) ) ) {
    FD_LOG_WARNING(( "fstat failed (%i-%s)", errno, strerror( errno ) ));
    int err = errno;
    if( FD_UNLIKELY( close( fd ) ) )
      FD_LOG_WARNING(( "close(\"%s\") failed (%i-%s); attempting to continue", path, errno, strerror( errno ) ));
    return err;
  }

  ulong sz = (ulong)stat->st_size;
  if( FD_UNLIKELY( !fd_ulong_is_aligned( sz, page_sz ) ) ) {
    FD_LOG_WARNING(( "\"%s\" size (%lu) not a page size (%lu) multiple\n\t"
                     "This thread group's hugetlbfs mount path (--shmem-path / FD_SHMEM_PATH):\n\t"
                     "\t%s\n\t"
                     "has probably been corrupted and needs to be redone.\n\t"
                     "See 'bin/fd_shmem_cfg help' for more information.",
                     path, sz, page_sz, fd_shmem_private_base ));
    if( FD_UNLIKELY( close( fd ) ) )
      FD_LOG_WARNING(( "close(\"%s\") failed (%i-%s); attempting to continue", path, errno, strerror( errno ) ));
    return EFAULT;
  }
  ulong page_cnt = sz / page_sz;

  if( FD_UNLIKELY( close( fd ) ) )
    FD_LOG_WARNING(( "close(\"%s\") failed (%i-%s); attempting to continue", path, errno, strerror( errno ) ));

  if( opt_info ) {
    opt_info->page_sz  = page_sz;
    opt_info->page_cnt = page_cnt;
  }
  return 0;
}

/* RAW PAGE ALLOCATION APIS *******************************************/

void
fd_shmem_release( void * mem,
                  ulong  page_sz,
                  ulong  page_cnt ) {
  if( FD_UNLIKELY( !mem ) ) {
    FD_LOG_WARNING(( "NULL mem" ));
    return;
  }

  if( FD_UNLIKELY( !fd_shmem_is_page_sz( page_sz ) ) ) {
    FD_LOG_WARNING(( "bad page_sz (%lu)", page_sz ));
    return;
  }

  if( FD_UNLIKELY( !fd_ulong_is_aligned( (ulong)mem, page_sz ) ) ) {
    FD_LOG_WARNING(( "misaligned mem" ));
    return;
  }

  if( FD_UNLIKELY( !((1UL<=page_cnt) & (page_cnt<=(((ulong)LONG_MAX)/page_sz))) ) ) {
    FD_LOG_WARNING(( "bad page_cnt (%lu)", page_cnt ));
    return;
  }

  ulong sz = page_sz*page_cnt;

  if( FD_UNLIKELY( munmap( mem, sz ) ) )
    FD_LOG_WARNING(( "munmap(anon,%lu KiB) failed (%i-%s); attempting to continue", sz>>10, errno, strerror( errno ) ));
}

/* SHMEM PARSING APIS *************************************************/

ulong
fd_shmem_name_len( char const * name ) {
  if( FD_UNLIKELY( !name ) ) return 0UL; /* NULL name */

  ulong len = 0UL;
  while( FD_LIKELY( len<FD_SHMEM_NAME_MAX ) ) {
    char c = name[len];
    if( FD_UNLIKELY( !c ) ) break;
    if( FD_UNLIKELY( !( (!!isalnum( c )) | ((len>0UL) & ((c=='_') | (c=='-') | (c=='.'))) ) ) ) return 0UL; /* Bad character */
    len++;
  }

  if( FD_UNLIKELY( !len                   ) ) return 0UL; /* Name too short (empty string) */
  if( FD_UNLIKELY( len>=FD_SHMEM_NAME_MAX ) ) return 0UL; /* Name too long */
  return len;
}

int
fd_cstr_to_shmem_lg_page_sz( char const * cstr ) {
  if( !cstr ) return FD_SHMEM_UNKNOWN_LG_PAGE_SZ;

  if( !fd_cstr_casecmp( cstr, "normal"   ) ) return FD_SHMEM_NORMAL_LG_PAGE_SZ;
  if( !fd_cstr_casecmp( cstr, "huge"     ) ) return FD_SHMEM_HUGE_LG_PAGE_SZ;
  if( !fd_cstr_casecmp( cstr, "gigantic" ) ) return FD_SHMEM_GIGANTIC_LG_PAGE_SZ;

  int i = fd_cstr_to_int( cstr );
  if( i==FD_SHMEM_NORMAL_LG_PAGE_SZ   ) return FD_SHMEM_NORMAL_LG_PAGE_SZ;
  if( i==FD_SHMEM_HUGE_LG_PAGE_SZ     ) return FD_SHMEM_HUGE_LG_PAGE_SZ;
  if( i==FD_SHMEM_GIGANTIC_LG_PAGE_SZ ) return FD_SHMEM_GIGANTIC_LG_PAGE_SZ;

  return FD_SHMEM_UNKNOWN_LG_PAGE_SZ;
}

char const *
fd_shmem_lg_page_sz_to_cstr( int lg_page_sz ) {
  switch( lg_page_sz ) {
  case FD_SHMEM_NORMAL_LG_PAGE_SZ:   return "normal";
  case FD_SHMEM_HUGE_LG_PAGE_SZ:     return "huge";
  case FD_SHMEM_GIGANTIC_LG_PAGE_SZ: return "gigantic";
  default:                           break;
  }
  return "unknown";
}

ulong
fd_cstr_to_shmem_page_sz( char const * cstr ) {
  if( !cstr ) return FD_SHMEM_UNKNOWN_PAGE_SZ;

  if( !fd_cstr_casecmp( cstr, "normal"   ) ) return FD_SHMEM_NORMAL_PAGE_SZ;
  if( !fd_cstr_casecmp( cstr, "huge"     ) ) return FD_SHMEM_HUGE_PAGE_SZ;
  if( !fd_cstr_casecmp( cstr, "gigantic" ) ) return FD_SHMEM_GIGANTIC_PAGE_SZ;

  ulong u = fd_cstr_to_ulong( cstr );
  if( u==FD_SHMEM_NORMAL_PAGE_SZ   ) return FD_SHMEM_NORMAL_PAGE_SZ;
  if( u==FD_SHMEM_HUGE_PAGE_SZ     ) return FD_SHMEM_HUGE_PAGE_SZ;
  if( u==FD_SHMEM_GIGANTIC_PAGE_SZ ) return FD_SHMEM_GIGANTIC_PAGE_SZ;

  return FD_SHMEM_UNKNOWN_PAGE_SZ;
}

char const *
fd_shmem_page_sz_to_cstr( ulong page_sz ) {
  switch( page_sz ) {
  case FD_SHMEM_NORMAL_PAGE_SZ:   return "normal";
  case FD_SHMEM_HUGE_PAGE_SZ:     return "huge";
  case FD_SHMEM_GIGANTIC_PAGE_SZ: return "gigantic";
  default:                        break;
  }
  return "unknown";
}

/* BOOT/HALT APIs *****************************************************/

void
fd_shmem_private_boot( int *    pargc,
                       char *** pargv ) {
  FD_LOG_INFO(( "fd_shmem: booting" ));

  /* Cache the numa topology for this thread group's host for
     subsequent fast use by the application. */

  ulong numa_cnt = fd_numa_node_cnt();
  if( FD_UNLIKELY( !((1UL<=numa_cnt) & (numa_cnt<=FD_SHMEM_NUMA_MAX)) ) )
    FD_LOG_ERR(( "fd_shmem: unexpected numa_cnt %lu (expected in [1,%lu])", numa_cnt, FD_SHMEM_NUMA_MAX ));
  fd_shmem_private_numa_cnt = numa_cnt;

  ulong cpu_cnt = fd_numa_cpu_cnt();
  if( FD_UNLIKELY( !((1UL<=cpu_cnt) & (cpu_cnt<=FD_SHMEM_CPU_MAX)) ) )
    FD_LOG_ERR(( "fd_shmem: unexpected cpu_cnt %lu (expected in [1,%lu])", cpu_cnt, FD_SHMEM_CPU_MAX ));
  fd_shmem_private_cpu_cnt = cpu_cnt;

  for( ulong cpu_rem=cpu_cnt; cpu_rem; cpu_rem-- ) {
    ulong cpu_idx  = cpu_rem-1UL;
    ulong numa_idx = fd_numa_node_idx( cpu_idx );
    if( FD_UNLIKELY( numa_idx>=FD_SHMEM_NUMA_MAX) )
      FD_LOG_ERR(( "fd_shmem: unexpected numa idx (%lu) for cpu idx %lu", numa_idx, cpu_idx ));
    fd_shmem_private_numa_idx[ cpu_idx  ] = (ushort)numa_idx;
    fd_shmem_private_cpu_idx [ numa_idx ] = (ushort)cpu_idx;
  }

  /* Determine the shared memory domain for this thread group */

  char const * shmem_base = fd_env_strip_cmdline_cstr( pargc, pargv, "--shmem-path", "FD_SHMEM_PATH", "/mnt/.fd" );

  ulong len = strlen( shmem_base );
  while( (len>1UL) && (shmem_base[len-1UL]=='/') ) len--; /* lop off any trailing slashes */
  if( FD_UNLIKELY( !len ) ) FD_LOG_ERR(( "Too short --shmem-base" ));
  if( FD_UNLIKELY( len>=FD_SHMEM_PRIVATE_BASE_MAX ) ) FD_LOG_ERR(( "Too long --shmem-base" ));
  fd_memcpy( fd_shmem_private_base, shmem_base, len );
  fd_shmem_private_base[len] = '\0';
  fd_shmem_private_base_len = (ulong)len;

  /* At this point, shared memory is online */

  FD_LOG_INFO(( "fd_shmem: --shmem-path %s", fd_shmem_private_base ));
  FD_LOG_INFO(( "fd_shmem: boot success" ));
}

void
fd_shmem_private_halt( void ) {
  FD_LOG_INFO(( "fd_shmem: halting" ));

  /* At this point, shared memory is offline */

  fd_shmem_private_numa_cnt = 0;
  fd_shmem_private_cpu_cnt  = 0;
  fd_memset( fd_shmem_private_numa_idx, 0, FD_SHMEM_CPU_MAX );

  fd_shmem_private_base[0] = '\0';
  fd_shmem_private_base_len = 0UL;

  FD_LOG_INFO(( "fd_shmem: halt success" ));
}

#else /* unhosted */

void
fd_shmem_private_boot( int *    pargc,
                       char *** pargv ) {
  FD_LOG_INFO(( "fd_shmem: booting" ));

  /* Strip the command line even though ignored to make environemnt
     parsing identical to downstream regardless of platform. */

  (void)fd_env_strip_cmdline_cstr( pargc, pargv, "--shmem-path", "FD_SHMEM_PATH", "/mnt/.fd" );

  FD_LOG_INFO(( "fd_shmem: --shmem-path (ignored)" ));
  FD_LOG_INFO(( "fd_shmem: boot success" ));
}

void
fd_shmem_private_halt( void ) {
  FD_LOG_INFO(( "fd_shmem: halting" ));
  FD_LOG_INFO(( "fd_shmem: halt success" ));
}

#endif
<|MERGE_RESOLUTION|>--- conflicted
+++ resolved
@@ -41,229 +41,6 @@
 /* SHMEM REGION CREATION AND DESTRUCTION ******************************/
 
 int
-<<<<<<< HEAD
-fd_shmem_create_multi( char const *  name,
-                       ulong         page_sz,
-                       ulong         sub_cnt,
-                       ulong const * _sub_page_cnt,
-                       ulong const * _sub_cpu_idx,
-                       ulong         mode ) {
-
-  /* Check input args */
-
-  if( FD_UNLIKELY( !fd_shmem_name_len( name ) ) ) { FD_LOG_WARNING(( "bad name (%s)", name ? name : "NULL" )); return EINVAL; }
-
-  if( FD_UNLIKELY( !fd_shmem_is_page_sz( page_sz ) ) ) { FD_LOG_WARNING(( "bad page_sz (%lu)", page_sz )); return EINVAL; }
-
-  if( FD_UNLIKELY( !sub_cnt       ) ) { FD_LOG_WARNING(( "zero sub_cnt"      )); return EINVAL; }
-  if( FD_UNLIKELY( !_sub_page_cnt ) ) { FD_LOG_WARNING(( "NULL sub_page_cnt" )); return EINVAL; }
-  if( FD_UNLIKELY( !_sub_cpu_idx  ) ) { FD_LOG_WARNING(( "NULL sub_cpu_idx"  )); return EINVAL; }
-
-  ulong cpu_cnt = fd_shmem_cpu_cnt();
-
-  ulong page_cnt = 0UL;
-  for( ulong sub_idx=0UL; sub_idx<sub_cnt; sub_idx++ ) {
-    ulong sub_page_cnt = _sub_page_cnt[ sub_idx ];
-    if( FD_UNLIKELY( !sub_page_cnt ) ) continue; /* Skip over empty subregions */
-
-    page_cnt += sub_page_cnt;
-    if( FD_UNLIKELY( page_cnt<sub_page_cnt ) ) {
-      FD_LOG_WARNING(( "sub[%lu] sub page_cnt overflow (page_cnt %lu, sub_page_cnt %lu)",
-                       sub_idx, page_cnt-sub_page_cnt, sub_page_cnt ));
-      return EINVAL;
-    }
-
-    ulong sub_cpu_idx = _sub_cpu_idx[ sub_idx ];
-    if( FD_UNLIKELY( sub_cpu_idx>=cpu_cnt ) ) {
-      FD_LOG_WARNING(( "sub[%lu] bad cpu_idx (%lu)", sub_idx, sub_cpu_idx ));
-      return EINVAL;
-    }
-  }
-
-  if( FD_UNLIKELY( !((1UL<=page_cnt) & (page_cnt<=(((ulong)LONG_MAX)/page_sz))) ) ) { /* LONG_MAX from off_t */
-    FD_LOG_WARNING(( "bad total page_cnt (%lu)", page_cnt ));
-    return EINVAL;
-  }
-
-  if( FD_UNLIKELY( mode!=(ulong)(mode_t)mode ) ) { FD_LOG_WARNING(( "bad mode (0%03lo)", mode )); return EINVAL; }
-
-  /* We use the FD_SHMEM_LOCK in create just to be safe given some
-     thread safety ambiguities in the documentation for some of the
-     below APIs. */
-
-  FD_SHMEM_LOCK;
-
-  int err;
-
-# define ERROR( cleanup ) do { err = errno; goto cleanup; } while(0)
-
-  int    orig_mempolicy;
-  ulong  orig_nodemask[ (FD_SHMEM_NUMA_MAX+63UL)/64UL ];
-  char   path[ FD_SHMEM_PRIVATE_PATH_BUF_MAX ];
-  int    fd;
-  void * shmem;
-
-  ulong  sz = page_cnt*page_sz;
-
-  /* Save this thread's numa node mempolicy */
-
-  if( FD_UNLIKELY( fd_numa_get_mempolicy( &orig_mempolicy, orig_nodemask, FD_SHMEM_NUMA_MAX, NULL, 0UL ) ) ) {
-    FD_LOG_WARNING(( "fd_numa_get_mempolicy failed (%i-%s)", errno, strerror( errno ) ));
-    ERROR( done );
-  }
-
-  /* Create the region */
-
-  fd = open( fd_shmem_private_path( name, page_sz, path ), O_RDWR | O_CREAT | O_EXCL, (mode_t)mode );
-  if( FD_UNLIKELY( fd==-1 ) ) {
-    FD_LOG_WARNING(( "open(\"%s\",O_RDWR|O_CREAT|O_EXCL,0%03lo) failed (%i-%s)", path, mode, errno, strerror( errno ) ));
-    ERROR( restore );
-  }
-
-  /* Size the region */
-
-  if( FD_UNLIKELY( ftruncate( fd, (off_t)sz ) ) ) {
-    FD_LOG_WARNING(( "ftruncate(\"%s\",%lu KiB) failed (%i-%s)", path, sz>>10, errno, strerror( errno ) ));
-    ERROR( close );
-  }
-
-  /* Map the region into our address space. */
-
-  shmem = mmap( NULL, sz, PROT_READ | PROT_WRITE, MAP_SHARED, fd, (off_t)0);
-  if( FD_UNLIKELY( shmem==MAP_FAILED ) ) {
-    FD_LOG_WARNING(( "mmap(NULL,%lu KiB,PROT_READ|PROT_WRITE,MAP_SHARED,\"%s\",0) failed (%i-%s)",
-                     sz>>10, path, errno, strerror( errno ) ));
-    ERROR( close );
-  }
-
-  /* Validate the mapping */
-
-  if( FD_UNLIKELY( !fd_ulong_is_aligned( (ulong)shmem, page_sz ) ) ) {
-    FD_LOG_WARNING(( "misaligned memory mapping for \"%s\"\n\t"
-                     "This thread group's hugetlbfs mount path (--shmem-path / FD_SHMEM_PATH):\n\t"
-                     "\t%s\n\t"
-                     "has probably been corrupted and needs to be redone.\n\t"
-                     "See 'bin/fd_shmem_cfg help' for more information.",
-                     path, fd_shmem_private_base ));
-    errno = EFAULT; /* ENOMEM is arguable */
-    ERROR( unmap );
-  }
-
-  /* For each subregion */
-
-  uchar * sub_shmem = (uchar *)shmem;
-  for( ulong sub_idx=0UL; sub_idx<sub_cnt; sub_idx++ ) {
-    ulong sub_page_cnt = _sub_page_cnt[ sub_idx ];
-    if( FD_UNLIKELY( !sub_page_cnt ) ) continue; /* Skip over empty sub-regions */
-
-    ulong sub_sz       = sub_page_cnt*page_sz;
-    ulong sub_cpu_idx  = _sub_cpu_idx[ sub_idx ];
-    ulong sub_numa_idx = fd_shmem_numa_idx( sub_cpu_idx );
-
-    ulong nodemask[ (FD_SHMEM_NUMA_MAX+63UL)/64UL ];
-
-    /* Set the mempolicy to bind newly allocated memory to the numa idx
-       corresponding to logical cpu cpu_idx.  This should force page
-       allocation to be on the desired numa node, keeping our fingers
-       crossed that even the ftruncate / mmap above did not trigger
-       this; it doesn't seem too, even when the user's thread group has
-       configued things like mlockall(MCL_CURRENT | MCL_FUTURE ).
-       Theoretically, the fd_numa_mbind below should do it without this
-       but the Linux kernel tends to view requests to move pages between
-       numa nodes after allocation as for entertainment purposes only. */
-
-    fd_memset( nodemask, 0, 8UL*((FD_SHMEM_NUMA_MAX+63UL)/64UL) );
-    nodemask[ sub_numa_idx >> 6 ] = 1UL << (sub_numa_idx & 63UL);
-
-    if( FD_UNLIKELY( fd_numa_set_mempolicy( MPOL_BIND | MPOL_F_STATIC_NODES, nodemask, FD_SHMEM_NUMA_MAX ) ) ) {
-      FD_LOG_WARNING(( "fd_numa_set_mempolicy failed (%i-%s)", errno, strerror( errno ) ));
-      ERROR( unmap );
-    }
-
-    /* If a mempolicy has been set and the numa_idx node does not have
-       sufficient pages to back the mapping, touching the memory will
-       trigger a SIGBUS when it touches the first part of the mapping
-       for which there are no pages.  Unfortunately, mmap will only
-       error if there are insufficient pages across all NUMA nodes (even
-       if using mlockall( MCL_FUTURE ) or passing MAP_POPULATE), so we
-       need to check that the mapping can be backed without handling
-       signals.
-
-       So we mlock the subregion to force the region to be backed by
-       pages now.  The subregion should be backed by page_sz pages
-       (thanks to the hugetlbfs configuration) and should be on the
-       correct NUMA node (thanks to the mempolicy above).  Specifically,
-       mlock will error with ENOMEM if there were insufficient pages
-       available.  mlock guarantees that if it succeeds, the mapping has
-       been fully backed by pages and these pages will remain resident
-       in DRAM at least until the mapping is closed.  We can then
-       proceed as usual without the risk of meeting SIGBUS or its
-       friends. */
-
-    if( FD_UNLIKELY( fd_numa_mlock( sub_shmem, sub_sz ) ) ) {
-      FD_LOG_WARNING(( "sub[%lu]: fd_numa_mlock(\"%s\",%lu KiB) failed (%i-%s)",
-                       sub_idx, path, sub_sz>>10, errno, strerror( errno ) ));
-      ERROR( unmap );
-    }
-
-    /* At this point all pages in this subregion should be allocated on
-       the right NUMA node and resident in DRAM.  But in the spirit of
-       not trusting Linux to get this right robustly, we continue with
-       touching pages from cpu_idx. */
-
-    /* FIXME: NUMA TOUCH HERE (ALSO WOULD A LOCAL TOUCH WORK GIVEN THE
-       MEMPOLICY DONE ABOVE?) */
-
-    /* fd_numa_mbind the memory subregion to this numa node to nominally
-       stay put after we unmap it.  We recompute the nodemask to be on
-       the safe side in case set mempolicy above clobbered it. */
-
-    fd_memset( nodemask, 0, 8UL*((FD_SHMEM_NUMA_MAX+63UL)/64UL) );
-    nodemask[ sub_numa_idx >> 6 ] = 1UL << (sub_numa_idx & 63UL);
-
-    if( FD_UNLIKELY( fd_numa_mbind( sub_shmem, sub_sz, MPOL_BIND, nodemask, FD_SHMEM_NUMA_MAX, MPOL_MF_MOVE|MPOL_MF_STRICT ) ) ) {
-      FD_LOG_WARNING(( "sub[%lu]: fd_numa_mbind(\"%s\",%lu KiB,MPOL_BIND,1UL<<%lu,MPOL_MF_MOVE|MPOL_MF_STRICT) failed (%i-%s)",
-                       sub_idx, path, sub_sz>>10, sub_numa_idx, errno, strerror( errno ) ));
-      ERROR( unmap );
-    }
-
-    /* And since the fd_numa_mbind still often will ignore requests, we
-       double check that the pages are in the right place. */
-
-    int warn = fd_shmem_numa_validate( sub_shmem, page_sz, sub_page_cnt, sub_numa_idx ); /* logs details */
-    if( FD_UNLIKELY( warn ) )
-      FD_LOG_WARNING(( "sub[%lu]: mmap(NULL,%lu KiB,PROT_READ|PROT_WRITE,MAP_SHARED,\"%s\",0) numa binding failed (%i-%s)",
-                       sub_idx, sub_sz>>10, path, warn, strerror( warn ) ));
-
-    sub_shmem += sub_sz;
-  }
-
-  err = 0;
-
-# undef ERROR
-
-unmap:
-  if( FD_UNLIKELY( munmap( shmem, sz ) ) )
-    FD_LOG_WARNING(( "munmap(\"%s\",%lu KiB) failed (%i-%s); attempting to continue", path, sz>>10, errno, strerror( errno ) ));
-
-close:
-  if( FD_UNLIKELY( err ) && FD_UNLIKELY( unlink( path ) ) )
-    FD_LOG_WARNING(( "unlink(\"%s\") failed (%i-%s)", path, errno, strerror( errno ) )); /* Don't log "attempting ..." */
-  if( FD_UNLIKELY( close( fd ) ) )
-    FD_LOG_WARNING(( "close(\"%s\") failed (%i-%s); attempting to continue", path, errno, strerror( errno ) ));
-
-restore:
-  if( FD_UNLIKELY( fd_numa_set_mempolicy( orig_mempolicy, orig_nodemask, FD_SHMEM_NUMA_MAX ) ) )
-    FD_LOG_WARNING(( "fd_numa_set_mempolicy failed (%i-%s); attempting to continue", errno, strerror( errno ) ));
-
-done:
-  FD_SHMEM_UNLOCK;
-  return err;
-}
-
-int
-=======
->>>>>>> cad8835c
 fd_shmem_unlink( char const * name,
                  ulong        page_sz ) {
   char path[ FD_SHMEM_PRIVATE_PATH_BUF_MAX ];
