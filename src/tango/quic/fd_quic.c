--- conflicted
+++ resolved
@@ -1550,10 +1550,6 @@
     /* now we have decrypted packet number */
     /* TODO packet number processing */
     pkt_number = fd_quic_parse_bits( dec_hdr + pn_offset, 0, 8u * pkt_number_sz );
-<<<<<<< HEAD
-    DEBUG( FD_LOG_DEBUG(( "handshake pkt_number: %lu\n", (ulong)pkt_number )); )
-=======
->>>>>>> b48c577d
 
     /* packet number space */
     uint pn_space = fd_quic_enc_level_to_pn_space( enc_level );
@@ -1563,15 +1559,7 @@
 
     /* packet number must be greater than the last processed
        on a new connection, the minimum allowed is set to zero */
-<<<<<<< HEAD
-    if( FD_UNLIKELY( pkt_number < conn->exp_pkt_number[pn_space] ) ) {
-      DEBUG(
-          printf( "%s - packet number less than expected. Discarding\n", __func__ );
-          )
-
-=======
     if( FD_UNLIKELY( pkt_number < conn->exp_pkt_number[enc_level] ) ) {
->>>>>>> b48c577d
       /* packet already processed or abandoned, simply discard */
       return tot_sz; /* return bytes to allow for more packets to be processed */
     }
@@ -1804,7 +1792,7 @@
     /* is this a new request to change key_phase? */
     if( !current_key_phase && !conn->key_phase_upd ) {
       /* generate new secrets */
-      if( fd_quic_gen_new_secrets( &conn->secrets, suite->hash ) != FD_QUIC_SUCCESS ) {
+      if( fd_quic_gen_new_secrets( &conn->secrets, suite->hmac_fn, suite->hash_sz ) != FD_QUIC_SUCCESS ) {
         FD_LOG_WARNING(( "Unable to generate new secrets for key update. "
               "Aborting connection" ));
         fd_quic_conn_error( conn, FD_QUIC_CONN_REASON_INTERNAL_ERROR );
@@ -1814,9 +1802,9 @@
       /* generate new keys */
       if( FD_UNLIKELY( fd_quic_gen_new_keys( &conn->new_keys[0],
                                              suite,
-                                             suite->hash,
                                              conn->secrets.new_secret[0],
-                                             conn->secrets.secret_sz[enc_level][0] )
+                                             conn->secrets.secret_sz[enc_level][0],
+                                             suite->hmac_fn, suite->hash_sz )
             != FD_QUIC_SUCCESS ) ) {
         /* set state to DEAD to reclaim connection */
         FD_LOG_WARNING(( "fd_quic_gen_keys failed on client" ));
@@ -1825,9 +1813,9 @@
       }
       if( FD_UNLIKELY( fd_quic_gen_new_keys( &conn->new_keys[1],
                                              suite,
-                                             suite->hash,
                                              conn->secrets.new_secret[1],
-                                             conn->secrets.secret_sz[enc_level][1] )
+                                             conn->secrets.secret_sz[enc_level][1],
+                                             suite->hmac_fn, suite->hash_sz )
             != FD_QUIC_SUCCESS ) ) {
         /* set state to DEAD to reclaim connection */
         FD_LOG_WARNING(( "fd_quic_gen_keys failed on server" ));
@@ -2381,10 +2369,6 @@
     /* find connection id */
     fd_quic_conn_entry_t * entry = fd_quic_conn_map_query( state->conn_map, &dst_conn_id );
     if( !entry ) {
-<<<<<<< HEAD
-      DEBUG( FD_LOG_DEBUG(( "one_rtt failed: no connection found" )); )
-=======
->>>>>>> b48c577d
       /* silently ignore */
       return;
     }
