--- conflicted
+++ resolved
@@ -2832,7 +2832,7 @@
     if( flush ) {
       /* send empty batch to flush tx */
       fd_aio_pkt_info_t aio_buf = { .buf = NULL, .buf_sz = 0 };
-      int aio_rc = fd_aio_send( &quic->join.aio_tx, &aio_buf, 0, NULL, 1 );
+      int aio_rc = fd_aio_send( &quic->aio_tx, &aio_buf, 0, NULL, 1 );
       (void)aio_rc; /* don't care about result */
     }
     return 0u;
@@ -2913,11 +2913,7 @@
   cur_sz  -= (ulong)payload_sz;
 
   fd_aio_pkt_info_t aio_buf = { .buf = conn->crypt_scratch, .buf_sz = (ushort)( cur_ptr - conn->crypt_scratch ) };
-<<<<<<< HEAD
-  int aio_rc = fd_aio_send( &quic->aio_tx, &aio_buf, 1, NULL );
-=======
-  int aio_rc = fd_aio_send( &quic->join.aio_tx, &aio_buf, 1, NULL, flush );
->>>>>>> bf6b0512
+  int aio_rc = fd_aio_send( &quic->aio_tx, &aio_buf, 1, NULL, flush );
   if( aio_rc == FD_AIO_ERR_AGAIN ) {
     /* transient condition - try later */
     return FD_QUIC_FAILED;
