#ifndef HEADER_fd_src_util_fd_util_base_h
#define HEADER_fd_src_util_fd_util_base_h

/* Base development environment */

/* Compiler checks ****************************************************/

#ifdef __cplusplus

#if __cplusplus<201703L
#error "Firedancer requires C++17 or later"
#endif

#else

#if __STDC_VERSION__<201710L
#error "Firedancer requires C Standard version C17 or later"
#endif

#endif //__cplusplus

/* Versioning macros **************************************************/

/* FD_VERSION_{MAJOR,MINOR,PATCH} programmatically specify the
   firedancer version. */

#define FD_VERSION_MAJOR (0)
#define FD_VERSION_MINOR (0)
#define FD_VERSION_PATCH (0)

/* Build target capabilities ******************************************/

/* Different build targets often have different levels of support for
   various language and hardware features.  The presence of various
   features can be tested at preprocessor, compile, or run time via the
   below capability macros.

   Code that does not exploit any of these capabilities written within
   the base development environment should be broadly portable across a
   range of build targets ranging from on-chain virtual machines to
   commodity hosts to custom hardware.

   As such, highly portable yet high performance code is possible by
   writing generic implementations that do not exploit any of the below
   capabilities as a portable fallback along with build target specific
   optimized implementations that are invoked when the build target
   supports the appropriate capabilities.

   The base development itself provide lots of functionality to help
   with implementing portable fallbacks while making very minimal
   assumptions about the build targets and zero use of 3rd party
   libraries (these might make unknown additional assumptions about the
   build target, including availability of a quality implementation of
   the library on the build target). */

/* FD_HAS_HOSTED:  If the build target is hosted (e.g. resides on a host
   with a POSIX-ish environment ... practically speaking, stdio.h,
   stdlib.h, unistd.h, et al more or less behave normally ...
   pedantically XOPEN_SOURCE=700), FD_HAS_HOSTED will be 1.  It will be
   zero otherwise. */

#ifndef FD_HAS_HOSTED
#define FD_HAS_HOSTED 0
#endif

/* FD_HAS_ATOMIC:  If the build target supports atomic operations
   between threads accessing a common memory region (include threads
   that reside in different processes on a host communicating via a
   shared memory region with potentially different local virtual
   mappings).  Practically speaking, does atomic compare-and-swap et al
   work? */

#ifndef FD_HAS_ATOMIC
#define FD_HAS_ATOMIC 0
#endif

/* FD_HAS_THREADS:  If the build target supports a POSIX-ish notion of
   threads (e.g. practically speaking, global variables declared within
   a compile unit are visible to more than one thread of execution,
   pthreads.h / threading parts of C standard, the atomics parts of the
   C standard, ... more or less work normally), FD_HAS_THREADS will be
   1.  It will be zero otherwise.  FD_HAS_THREADS implies FD_HAS_HOSTED
   and FD_HAS_ATOMIC. */

#ifndef FD_HAS_THREADS
#define FD_HAS_THREADS 0
#endif

/* FD_HAS_INT128:  If the build target supports reasonably efficient
   128-bit wide integer operations, define FD_HAS_INT128 to 1 to enable
   use of them in implementations. */

#ifndef FD_HAS_INT128
#define FD_HAS_INT128 0
#endif

/* FD_HAS_DOUBLE:  If the build target supports reasonably efficient
   IEEE 754 64-bit wide double precision floating point options, define
   FD_HAS_DOUBLE to 1 to enable use of them in implementations.  Note
   that even if the build target does not, va_args handling in the C /
   C++ language requires promotion of a float in an va_arg list to a
   double.  Thus, C / C++ language that support IEEE 754 float also
   implies a minimum level of support for double (though not necessarily
   efficient or IEEE 754).  That is, even if a target does not have
   FD_HAS_DOUBLE, there might still be limited use of double in va_arg
   list handling. */

#ifndef FD_HAS_DOUBLE
#define FD_HAS_DOUBLE 0
#endif

/* FD_HAS_ALLOCA:  If the build target supports fast alloca-style
   dynamic stack memory allocation (e.g. alloca.h / __builtin_alloca
   more or less work normally), define FD_HAS_ALLOCA to 1 to enable use
   of it in implementations. */

#ifndef FD_HAS_ALLOCA
#define FD_HAS_ALLOCA 0
#endif

/* FD_HAS_X86:  If the build target supports x86 specific features and
   can benefit from x86 specific optimizations, define FD_HAS_X86.  Code
   needing more specific target features (Intel / AMD / SSE / AVX2 /
   AVX512 / etc) can specialize further as necessary with even more
   precise capabilities (that in turn imply FD_HAS_X86). */

#ifndef FD_HAS_X86
#define FD_HAS_X86 0
#endif

/* These allow even more precise targeting for X86. */

/* FD_HAS_SSE indicates the target supports Intel SSE4 style SIMD
   (basically do the 128-bit wide parts of "x86intrin.h" work).
   Recommend using the simd/fd_sse.h APIs instead of raw Intel
   intrinsics for readability and to facilitate portability to non-x86
   platforms.  Implies FD_HAS_X86. */

#ifndef FD_HAS_SSE
#define FD_HAS_SSE 0
#endif

/* FD_HAS_AVX indicates the target supports Intel AVX2 style SIMD
   (basically do the 256-bit wide parts of "x86intrin.h" work).
   Recommend using the simd/fd_avx.h APIs instead of raw Intel
   intrinsics for readability and to facilitate portability to non-x86
   platforms.  Implies FD_HAS_SSE.

   Note that the introduction of AVX2 circa 2013 was also around the
   time SHA extensions were added.  Currently FD_HAS_AVX thus also
   implies the availability of SHA extensions but we might be more
   precise in the future. */

#ifndef FD_HAS_AVX
#define FD_HAS_AVX 0
#endif

#ifndef FD_USE_ATTR_WEAK
#define FD_USE_ATTR_WEAK 0
#endif

/* Base development environment ***************************************/

/* The functionality provided by these vanilla headers are always
   available within the base development environment.  Notably, stdio.h
   / stdlib.h / et al at are not included here as these make lots of
   assumptions about the build target that may not be true (especially
   for on-chain and custom hardware use).  Code should prefer the fd
   util equivalents for such functionality when possible. */

#include <stdalign.h>
#include <string.h>
#include <limits.h>
#include <float.h>

/* Work around some library naming irregularites */
/* FIXME: Consider this for FLOAT/FLT, DOUBLE/DBL too? */

#define  SHORT_MIN  SHRT_MIN
#define  SHORT_MAX  SHRT_MAX
#define USHORT_MAX USHRT_MAX

/* Primitive types ****************************************************/

/* These typedefs provide single token regularized names for all the
   primitive types in the base development environment:

     char !
     schar !   short   int   long   int128 !!
     uchar    ushort  uint  ulong  uint128 !!
     float
     double !!!

   ! Does not assume the sign of char.  A naked char should be treated
     as cstr character and mathematical operations should be avoided on
     them.  This is less than ideal as the patterns for integer types in
     the C/C++ language spec itself are far more consistent with a naked
     char naturally being treated as signed (see above).  But there are
     lots of conflicts between architectures, languages and standard
     libraries about this so any use of a naked char shouldn't assume
     the sign ... sigh.

   !! Only available if FD_HAS_INT128 is defined

   !!! Should only used if FD_HAS_DOUBLE is defined but see note in
       FD_HAS_DOUBLE about C/C++ silent promotions of float to double in
       va_arg lists.

   Note also that these token names more naturally interoperate with
   integer constant declarations, type generic code generation
   techniques, with printf-style format strings than the stdint.h /
   inttypes.h handling.

   To minimize portability issues, unexpected silent type conversion
   issues, align with typical developer implicit usage, align with
   typical build target usage, ..., assumes char / short / int / long
   are 8 / 16 / 32 / 64 twos complement integers and float is IEEE-754
   single precision.  Further assumes little endian, truncating signed
   integer divison, sign extending (arithmetic) signed right shift and
   signed left shift behaves the same as an unsigned left shift from bit
   operations point of view (technically the standard says signed left
   shift is undefined if the result would overflow).  Also, except for
   int128/uint128, assumes that aligned access to these will be
   naturally atomic.  Lastly assumes that unaligned access to these is
   functionally valid but does not assume that unaligned access to these
   is efficient or atomic.

   For values meant to be held in registers, code should prefer long /
   ulong types (improves asm generation given the prevalence of 64-bit
   targets and also to avoid lots of tricky bugs with silent promotions
   in the language ... e.g. ushort should ideally only be used for
   in-memory representations).

   These are currently not prefixed given how often they are used.  If
   this becomes problematic prefixes can be added as necessary.
   Specifically, C++ allows typedefs to be defined multiple times so
   long as they are equivalent.  Inequivalent collisions are not
   supported but should be rare (e.g. if a 3rd party header thinks
   "ulong" should be something other an "unsigned long", the 3rd party
   header probably should be nuked from orbit).  C11 and forward also
   allow multiple equivalent typedefs.  C99 and earlier don't but this
   is typically only a warning and then only if pedantic warnings are
   enabled.  Thus, if we want to support users using C99 and earlier who
   want to do a strict compile and have a superfluous collision with
   these types in other libraries, uncomment the below (or do something
   equivalent for the compiler). */

//#pragma GCC diagnostic push
//#pragma GCC diagnostic ignored "-Wpedantic"

typedef signed char schar; /* See above note of sadness */

typedef unsigned char  uchar;
typedef unsigned short ushort;
typedef unsigned int   uint;
typedef unsigned long  ulong;

#if FD_HAS_INT128

__extension__ typedef          __int128  int128;
__extension__ typedef unsigned __int128 uint128;

#define UINT128_MAX (~(uint128)0)
#define  INT128_MAX ((int128)(UINT128_MAX>>1))
#define  INT128_MIN (-INT128_MAX-(int128)1)

#endif

//#pragma GCC diagnostic pop

/* Compiler tricks ****************************************************/

/* FD_STRINGIFY,FD_CONCAT{2,3,4}:  Various macros for token
   stringification and pasting.  FD_STRINGIFY returns the argument as a
   cstr (e.g. FD_STRINGIFY(foo) -> "foo").  FD_CONCAT* pastes the tokens
   together into a single token (e.g.  FD_CONCAT3(a,b,c) -> abc).  The
   EXPAND variants first expand their arguments and then do the token
   operation (e.g.  FD_EXPAND_THEN_STRINGIFY(__LINE__) -> "104" if done
   on line 104 of the source code file). */

#define FD_STRINGIFY(x)#x
#define FD_CONCAT2(a,b)a##b
#define FD_CONCAT3(a,b,c)a##b##c
#define FD_CONCAT4(a,b,c,d)a##b##c##d

#define FD_EXPAND_THEN_STRINGIFY(x)FD_STRINGIFY(x)
#define FD_EXPAND_THEN_CONCAT2(a,b)FD_CONCAT2(a,b)
#define FD_EXPAND_THEN_CONCAT3(a,b,c)FD_CONCAT3(a,b,c)
#define FD_EXPAND_THEN_CONCAT4(a,b,c,d)FD_CONCAT4(a,b,c,d)

/* FD_SRC_LOCATION returns a const cstr holding the line of code where
   FD_SRC_LOCATION was used. */

#define FD_SRC_LOCATION __FILE__ "(" FD_EXPAND_THEN_STRINGIFY(__LINE__) ")"

/* FD_STATIC_ASSERT tests at compile time if c is non-zero.  If not,
   it aborts the compile with an error.  err itself should be a token
   (e.g. not a string, no whitespace, etc). */

#ifdef __cplusplus
#define FD_STATIC_ASSERT(c,err) static_assert(c, #err)
#else
#define FD_STATIC_ASSERT(c,err) _Static_assert(c, #err)
#endif

/* FD_ADDRESS_OF_PACKED_MEMBER(x):  Linguistically does &(x) but without
   recent compiler complaints that &x might be unaligned if x is a
   member of a packed datastructure.  (Often needed for interfacing with
   hardware / packets / etc.) */

#define FD_ADDRESS_OF_PACKED_MEMBER( x ) (__extension__({                                      \
    char * _fd_aopm = (char *)&(x);                                                            \
    __asm__( "# FD_ADDRESS_OF_PACKED_MEMBER(" #x ") @" FD_SRC_LOCATION : "+r" (_fd_aopm) :: ); \
    (__typeof__(&(x)))_fd_aopm;                                                                \
  }))

/* FD_PROTOTYPES_{BEGIN,END}:  Headers that might be included in C++
   source should encapsulate the prototypes of code and globals
   contained in compilation units compiled as C with a
   FD_PROTOTYPE_{BEGIN,END} pair. */

#ifdef __cplusplus
#define FD_PROTOTYPES_BEGIN extern "C" {
#else
#define FD_PROTOTYPES_BEGIN
#endif

#ifdef __cplusplus
#define FD_PROTOTYPES_END }
#else
#define FD_PROTOTYPES_END
#endif

<<<<<<< HEAD
/* FD_IMPORT declares a variable name and initializes with the contents
   of the file at path (with potentially some assembly directives for
   additional footer info).  It is equivalent to:

     type const name[] __attribute__((aligned(align))) = {

       ... code that would initialize the contents of name to the
       ... raw binary data found in the file at path at compile time
       ... (with any appended information as specified by footer)

     };

     ulong const name_sz = ... number of bytes pointed to by name;

   More precisely, this creates a symbol "name" in the object file that
   points to a read-only copy of the raw data in the file at "path" as
   it was at compile time.  "align" is an unsuffixed power-of-two that
   specifies the minimum alignment required for the copy's first byte.
   footer are assembly commands to permit additional data to be appended
   to the copy (use "" for footer if no footer is necessary).

   Then it exposes a pointer to this copy in the current compilation
   unit as name and the byte size as name_sz.  name_sz covers the first
   byte of the included data to the last byte of the footer inclusive.

   The dummy linker symbol _fd_import_name_sz will also be created in
   the object file as some under the hood magic to make this work.  This
   should not be used in any compile unit as some compilers (I'm looking
   at you clang-15, but apparently not clang-10) will sometimes mangle
   its value from what it was set to in the object file even marked as
   absolute in the object file.

   This should only be used at global scope and should be done at most
   once over all object files / libraries used to make a program.  If
   other compilation units want to make use of an import in a different
   compilation unit, they should declare:

     extern type const name[] __attribute__((aligned(align)));

   and/or:

     extern ulong const name_sz;

   as necessary (that is, do the usual to use name and name_sz as shown
   for the pseudo code above).

   Important safety tip!  gcc -M will generally not detect the
   dependency this creates between the importing file and the imported
   file.  This can cause incremental builds to miss changes to the
   imported file.  Ideally, we would have FD_IMPORT automatically do
   something like:

     _Pragma( "GCC dependency \"" path "\" )

   This doesn't work as is because _Pragma needs some macro expansion
   hacks to accept this (this is doable).  After that workaround, this
   still doesn't work because, due to tooling limitations, the pragma
   path is relative to the source file directory and the FD_IMPORT path
   is relative to the the make directory (working around this would
   require a __FILE__-like directive for the source code directory base
   path).  Even if that did exist, it might still not work because
   out-of-tree builds often require some substitions to the gcc -M
   generated dependencies that this might not pick up (at least not
   without some build system surgery).  And then it still wouldn't work
   because gcc -M seems to ignore all of this anyways (which is the
   actual show stopper as this pragma does something subtly different
   than what the name suggests and there isn't any obvious support for a
   "pseudo-include".)  Another reminder that make clean and fast builds
   are our friend. */

#define FD_IMPORT( name, path, type, align, footer )         \
  __asm__( ".section .rodata,\"a\",@progbits\n"              \
           ".type " #name ",@object\n"                       \
           ".globl " #name "\n"                              \
           ".align " #align "\n"                             \
           #name ":\n"                                       \
           ".incbin \"" path "\"\n"                          \
           footer "\n"                                       \
           ".size " #name ",. - " #name "\n"                 \
           "_fd_import_" #name "_sz = . - " #name "\n"       \
           ".type " #name "_sz,@object\n"                    \
           ".globl " #name "_sz\n"                           \
           ".align 8\n"                                      \
           #name "_sz:\n"                                    \
           ".quad _fd_import_" #name "_sz\n"                 \
           ".size " #name "_sz,8\n"                          \
           ".previous\n" );                                  \
  extern type  const name[] __attribute__((aligned(align))); \
  extern ulong const name##_sz

/* FD_IMPORT_{BINARY,CSTR} are common cases for FD_IMPORT.

   In BINARY, the file is imported into the object file and exposed to
   the caller as a uchar binary data.  name_sz will be the number of
   bytes in the file at time of import.  name will have 128 byte
   alignment.

   In CSTR, the file is imported into the object caller with a '\0'
   termination appended and exposed to the caller as a cstr.  Assuming
   the file is text (i.e. has no internal '\0's), strlen(name) will the
   number of bytes in the file and name_sz will be strlen(name)+1.  name
   can have arbitrary alignment. */

#define FD_IMPORT_BINARY(name, path) FD_IMPORT( name, path, uchar, 128, ""        )
#define FD_IMPORT_CSTR(  name, path) FD_IMPORT( name, path,  char,   1, ".byte 0" )
=======
/* FD_INCBIN: include binary file as rodata */
#ifndef __APPLE__
#define __FD_INCBIN(name, path, type, footer)  \
  extern type const name [];                   \
  extern uchar const name##_end;               \
  ulong name##_sz( void ) {                    \
    return ((ulong)&name##_end - (ulong)name); \
  }                                            \
  __asm__(                                     \
  ".section \".rodata\", \"a\", @progbits\n"   \
  #name ":\n"                                  \
  ".incbin \"" path "\"\n"                     \
  footer "\n"                                  \
  #name "_end:\n"                              \
  ".byte 0\n"                                  \
  ".previous\n"                                \
  )

#define FD_INCBIN(name, path) __FD_INCBIN(name, path, uchar, "")

#define FD_INCBIN_STR(name, path) __FD_INCBIN(name, path, char, ".byte 0")
#endif
>>>>>>> 82d5c56a

/* Optimizer tricks ***************************************************/

/* FD_RESTRICT is a pointer modifier for to designate a pointer as
   restricted.  Hoops jumped because C++-17 still doesn't understand
   restrict ... sigh */

#ifndef FD_RESTRICT
#ifdef __cplusplus
#define FD_RESTRICT __restrict
#else
#define FD_RESTRICT restrict
#endif
#endif

/* fd_type_pun(p), fd_type_pun_const(p):  These allow use of type
   punning while keeping strict aliasing optimizations enabled (e.g.
   some UNIX APIs, like sockaddr related APIs are dependent on type
   punning).  These allow these API's to be used cleanly while keeping
   strict aliasing optimizations enabled and strict alias checking done. */

static inline void *
fd_type_pun( void * p ) {
  __asm__( "# fd_type_pun @" FD_SRC_LOCATION : "+r" (p) :: "memory" );
  return p;
}

static inline void const *
fd_type_pun_const( void const * p ) {
  __asm__( "# fd_type_pun_const @" FD_SRC_LOCATION : "+r" (p) :: "memory" );
  return p;
}

/* FD_{LIKELY,UNLIKELY}(c):  Evaluates c and returns whether it is
   logical true/false as long (1L/0L).  It also hints to the optimizer
   whether it should optimize for the case of c evaluating as
   true/false. */

#define FD_LIKELY(c)   __builtin_expect( !!(c), 1L )
#define FD_UNLIKELY(c) __builtin_expect( !!(c), 0L )

/* FD_FN_PURE hints to the optimizer that the function, roughly
   speaking, does not have side effects.  As such, the compiler can
   replace a call to the function with the result of an earlier call to
   that function provide the inputs and memory used hasn't changed. */

#define FD_FN_PURE __attribute__((pure))

/* FD_FN_CONST is like pure but also, even stronger, indicates that the
   function does not depend on the state of memory. */

#define FD_FN_CONST __attribute__((const))

/* FD_FN_UNUSED indicates that it is okay if the function with static
   linkage is not used.  Allows working around -Winline in header only
   APIs where the compiler decides not to actually inline the function.
   (This belief, frequently promulagated by anti-macro cults, that "An
   Inline Function is As Fast As a Macro" ... an entire section in gcc's
   documentation devoted to it in fact ... remains among the biggest
   lies in computer science.  Yes, an inline function is as fast as a
   macro ... when the compiler actually decides to treat the inline
   keyword more than just for entertainment purposes only.  Which, as
   -Winline proves, it frequently doesn't.  Sigh ... force_inline like
   compiler extensions might be an alternative here but they have their
   own portability issues.) */

#define FD_FN_UNUSED __attribute__((unused))

#if FD_USE_ATTR_WEAK
#define FD_STATIC_INLINE __attribute__((weak))
#else
#define FD_STATIC_INLINE static inline
#endif

#if FD_USE_ATTR_WEAK
#define FD_STATIC_INLINE_COMPLEX __attribute__((weak))
#else
#define FD_STATIC_INLINE_COMPLEX FD_FN_UNUSED static
#endif

/* FD_COMPILER_FORGET(var):  Tells the compiler that it shouldn't use
   any knowledge it has about the provided register-compatible variable
   var for optimizations going forward (i.e. the variable has changed in
   a deterministic but unknown-to-the-compiler way where the actual
   change is the identity operation).  Useful for inhibiting various
   branch nest misoptimizations (compilers unfortunately tend to
   radically underestimate the impact in raw average performance and
   jitter and the probability of branch mispredicts or the cost to the
   CPU of having lots of branches).  This is not asm volatile (use
   UNPREDICTABLE below for that) and has no clobbers.  So if var is not
   used after the forget, the compiler can optimize the FORGET away
   (along with operations preceeding it used to produce var). */

#define FD_COMPILER_FORGET(var) __asm__( "# FD_COMPILER_FORGET(" #var ")@" FD_SRC_LOCATION : "+r" (var) )

/* FD_COMPILER_UNPREDICTABLE(var):  Same as FD_COMPILER_FORGET(var) but
   the provided variable has changed in a non-deterministic way from the
   compiler's POV (e.g. the value in the variable on output should not
   be treated as a compile time constant even if it is one
   linguistically).  Useful for suppressing unwanted
   compile-time-const-based optimizations like hoisting operations with
   useful CPU side effects out of a critical loop. */

#define FD_COMPILER_UNPREDICTABLE(var) __asm__ __volatile__( "# FD_COMPILER_UNPREDICTABLE(" #var ")@" FD_SRC_LOCATION : "+r" (var) )

/* Atomic tricks ******************************************************/

/* FD_COMPILER_MFENCE():  Tells the compiler that that it can't move any
   memory operations (load or store) from before the MFENCE to after the
   MFENCE (and vice versa).  The processor itself might still reorder
   around the fence though (that requires platform specific fences). */

#define FD_COMPILER_MFENCE() __asm__ __volatile__( "# FD_COMPILER_MFENCE()@" FD_SRC_LOCATION ::: "memory" )

/* FD_SPIN_PAUSE():  Yields the logical core of the calling thread to
   the other logical cores sharing the same underlying physical core for
   a few clocks without yielding it to the operating system scheduler.
   Typically useful for shared memory spin polling loops, especially if
   hyperthreading is in use. */

#if FD_HAS_X86
#define FD_SPIN_PAUSE() __builtin_ia32_pause()
#else
#define FD_SPIN_PAUSE() ((void)0)
#endif

/* FD_YIELD():  Yields the logical core of the calling thread to the
   operating system scheduler if a hosted target and does a spin pause
   otherwise. */

#if FD_HAS_HOSTED
#define FD_YIELD() fd_yield()
#else
#define FD_YIELD() FD_SPIN_PAUSE()
#endif

/* FD_VOLATILE_CONST(x):  Tells the compiler is not able to predict the
   value obtained by dereferencing x and that deferencing x might have
   other side effects (e.g. maybe another thread could change the value
   and the compiler has no way of knowing this).  Generally speaking,
   the volatile keyword is broken linguistically.  Volatility is not a
   property of the variable but of the deferencing of a variable (e.g.
   what is volatile from the POV of a reader of a shared variable is not
   necessarily volatile from the POV a writer of that shared variable in
   a different thread). */

#define FD_VOLATILE_CONST(x) (*((volatile const __typeof__((x)) *)&(x)))

/* FD_VOLATILE(x): tells the compiler is not able to predict the effect
   of modifying x and that deferencing x might have other side effects
   (e.g. maybe another thread is spinning on x waiting for its value to
   change and the compiler has no way of knowing this). */

#define FD_VOLATILE(x) (*((volatile __typeof__((x)) *)&(x)))

#if FD_HAS_ATOMIC

/* FD_ATOMIC_FETCH_AND_{ADD,SUB,OR,AND,XOR}(p,v):

   FD_ATOMIC_FETCH_AND_ADD(p,v) does
     f = *p;
     *p = f + v
     return f;
   as a single atomic operation.  Similarly for the other variants. */

#define FD_ATOMIC_FETCH_AND_ADD(p,v) __sync_fetch_and_add( (p), (v) )
#define FD_ATOMIC_FETCH_AND_SUB(p,v) __sync_fetch_and_sub( (p), (v) )
#define FD_ATOMIC_FETCH_AND_OR( p,v) __sync_fetch_and_or(  (p), (v) )
#define FD_ATOMIC_FETCH_AND_AND(p,v) __sync_fetch_and_and( (p), (v) )
#define FD_ATOMIC_FETCH_AND_XOR(p,v) __sync_fetch_and_xor( (p), (v) )

/* FD_ATOMIC_{ADD,SUB,OR,AND,XOR}_AND_FETCH(p,v):

   FD_ATOMIC_{ADD,SUB,OR,AND,XOR}_AND_FETCH(p,v) does
     r = *p + v;
     *p = r;
     return r;
   as a single atomic operation.  Similarly for the other variants. */

#define FD_ATOMIC_ADD_AND_FETCH(p,v) __sync_add_and_fetch( (p), (v) )
#define FD_ATOMIC_SUB_AND_FETCH(p,v) __sync_sub_and_fetch( (p), (v) )
#define FD_ATOMIC_OR_AND_FETCH( p,v) __sync_or_and_fetch(  (p), (v) )
#define FD_ATOMIC_AND_AND_FETCH(p,v) __sync_and_and_fetch( (p), (v) )
#define FD_ATOMIC_XOR_AND_FETCH(p,v) __sync_xor_and_fetch( (p), (v) )

/* FD_ATOMIC_CAS(p,c,s):

   o = FD_ATOMIC_CAS(p,c,s) conceptually does:
     o = *p;
     if( o==c ) *p = s;
     return o
   as a single atomic operation. */

#define FD_ATOMIC_CAS(p,c,s) __sync_val_compare_and_swap( (p), (c), (s) )

/* FD_ATOMIC_XCHG(p,v):

   o = FD_ATOMIC_XCHG( p, v ) conceptually does:
     o = *p
     *p = v
     return o
   as a single atomic operation.

   Intel's __sync compiler extensions from the days of yore mysteriously
   implemented atomic exchange via the very misleadingly named
   __sync_lock_test_and_set.  And some implementations (and C++)
   debatably then implemented this API according to what the misleading
   name implied as opposed to what it actually did.  But those
   implementations didn't bother to provide an replacment for atomic
   exchange functionality (forcing us to emulate atomic exchange more
   slowly via CAS there).  Sigh ... we do what we can to fix this up. */

#ifndef FD_ATOMIC_XCHG_STYLE
#if FD_HAS_X86 && !__cplusplus
#define FD_ATOMIC_XCHG_STYLE 1
#else
#define FD_ATOMIC_XCHG_STYLE 0
#endif
#endif

#if FD_ATOMIC_XCHG_STYLE==0
#define FD_ATOMIC_XCHG(p,v) (__extension__({                                                                            \
    __typeof__(*(p)) * _fd_atomic_xchg_p = (p);                                                                         \
    __typeof__(*(p))   _fd_atomic_xchg_v = (v);                                                                         \
    __typeof__(*(p))   _fd_atomic_xchg_t;                                                                               \
    for(;;) {                                                                                                           \
      _fd_atomic_xchg_t = FD_VOLATILE_CONST( *_fd_atomic_xchg_p );                                                      \
      if( FD_LIKELY( __sync_bool_compare_and_swap( _fd_atomic_xchg_p, _fd_atomic_xchg_t, _fd_atomic_xchg_v ) ) ) break; \
      FD_SPIN_PAUSE();                                                                                                  \
    }                                                                                                                   \
    _fd_atomic_xchg_t;                                                                                                  \
  }))
#elif FD_ATOMIC_XCHG_STYLE==1
#define FD_ATOMIC_XCHG(p,v) __sync_lock_test_and_set( (p), (v) )
#else
#error "Unknown FD_ATOMIC_XCHG_STYLE"
#endif

#endif /* FD_HAS_ATOMIC */

/* FD_TLS:  This indicates that the variable should be thread local.

   FD_ONCE_{BEGIN,END}:  The block:

     FD_ONCE_BEGIN {
       ... code ...
     } FD_ONCE_END

   linguistically behaves like:

     do {
       ... code ...
     } while(0)

   But provides a low overhead guarantee that:
     - The block will be executed by at most once over all threads
       in a process (i.e. the set of threads which share global
       variables).
     - No thread in a process that encounters the block will continue
       past it until it has executed once.

   This implies that caller promises a ONCE block will execute in a
   finite time.  (Meant for doing simple lightweight initializations.)

   It is okay to nest ONCE blocks.  The thread that executes the
   outermost will execute all the nested once as part of executing the
   outermost.

   A ONCE implicitly provides a compiler memory fence to reduce the risk
   that the compiler will assume that operations done in the once block
   on another thread have not been done (e.g. propagating pre-once block
   variable values into post-once block code).  It is up to the user to
   provide any necessary hardware fencing (usually not necessary).

   FD_THREAD_ONCE_{BEGIN,END}:  The block:

     FD_THREAD_ONCE_BEGIN {
       ... code ...
     } FD_THREAD_ONCE_END;

   is similar except the guarantee is that the block only covers the
   invoking thread and it does not provide any fencing.  If a thread
   once begin is nested inside a once begin, that thread once begin will
   only be executed on the thread that executes the thread once begin.
   It is similarly okay to nest ONCE block inside a THREAD_ONCE block. */

#if FD_HAS_THREADS /* Potentially more than one thread in the process */

#ifndef FD_TLS
#define FD_TLS __thread
#endif

#define FD_ONCE_BEGIN do {                                                \
    FD_COMPILER_MFENCE();                                                 \
    static volatile int _fd_once_block_state = 0;                         \
    for(;;) {                                                             \
      int _fd_once_block_tmp = _fd_once_block_state;                      \
      if( FD_LIKELY( _fd_once_block_tmp>0 ) ) break;                      \
      if( FD_LIKELY( !_fd_once_block_tmp ) &&                             \
          FD_LIKELY( !FD_ATOMIC_CAS( &_fd_once_block_state, 0, -1 ) ) ) { \
        do

#define FD_ONCE_END               \
        while(0);                 \
        FD_COMPILER_MFENCE();     \
        _fd_once_block_state = 1; \
        break;                    \
      }                           \
      FD_YIELD();                 \
    }                             \
  } while(0)

#define FD_THREAD_ONCE_BEGIN do {                        \
    static FD_TLS int _fd_thread_once_block_state = 0;   \
    if( FD_UNLIKELY( !_fd_thread_once_block_state ) ) {  \
      do

#define FD_THREAD_ONCE_END             \
      while(0);                        \
      _fd_thread_once_block_state = 1; \
    }                                  \
  } while(0)

#else /* Only one thread in the process */

#ifndef FD_TLS
#define FD_TLS /**/
#endif

#define FD_ONCE_BEGIN do {                       \
    static int _fd_once_block_state = 0;         \
    if( FD_UNLIKELY( !_fd_once_block_state ) ) { \
      do

#define FD_ONCE_END             \
      while(0);                 \
      _fd_once_block_state = 1; \
    }                           \
  } while(0)

#define FD_THREAD_ONCE_BEGIN FD_ONCE_BEGIN
#define FD_THREAD_ONCE_END   FD_ONCE_END

#endif

FD_PROTOTYPES_BEGIN

/* fd_memcpy(d,s,sz):  On modern x86 in some circumstances, rep mov will
   be faster than memcpy under the hood (basically due to RFO /
   read-for-ownership optimizations in the cache protocol under the hood
   that aren't easily done from the ISA ... see Intel docs on enhanced
   rep mov).  Compile time configurable though as this is not always
   true.  So application can tune to taste.  Hard to beat rep mov for
   code density though (2 bytes) and pretty hard to beat in situations
   needing a completely generic memcpy.  But it can be beaten in
   specialized situations for the usual reasons. */

/* FIXME: CONSIDER MEMCMP TOO! */
/* FIXME: CONSIDER MEMCPY RELATED FUNC ATTRS */

#ifndef FD_USE_ARCH_MEMCPY
#define FD_USE_ARCH_MEMCPY 1
#endif

#if FD_HAS_X86 && FD_USE_ARCH_MEMCPY

static inline void *
fd_memcpy( void       * FD_RESTRICT d,
           void const * FD_RESTRICT s,
           ulong                    sz ) {
  void * p = d;
  __asm__ __volatile__( "rep movsb" : "+D" (p), "+S" (s), "+c" (sz) :: "memory" );
  return d;
}

#else

static inline void *
fd_memcpy( void       * FD_RESTRICT d,
           void const * FD_RESTRICT s,
           ulong                    sz ) {
//if( FD_UNLIKELY( !sz ) ) return d; /* Standard says sz 0 is UB, uncomment if target is insane and doesn't treat sz 0 as a nop */
  return memcpy( d, s, sz );
}

#endif

/* fd_memset(d,c,sz): architecturally optimized memset.  See fd_memcpy
   for considerations. */

/* FIXME: CONSIDER MEMSET RELATED FUNC ATTRS */

#ifndef FD_USE_ARCH_MEMSET
#define FD_USE_ARCH_MEMSET 1
#endif

#if FD_HAS_X86 && FD_USE_ARCH_MEMSET

static inline void *
fd_memset( void  * d,
           int     c,
           ulong   sz ) {
  void * p = d;
  __asm__ __volatile__( "rep stosb" : "+D" (p), "+c" (sz) : "a" (c) : "memory" );
  return d;
}

#else

static inline void *
fd_memset( void  * d,
           int     c,
           ulong   sz ) {
//if( FD_UNLIKELY( !sz ) ) return d; /* See fd_memcpy note */
  return memset( d, c, sz );
}

#endif

/* fd_hash(seed,buf,sz), fd_hash_memcpy(seed,d,s,sz):  High quality
   (full avalanche) high speed variable length buffer -> 64-bit hash
   function (memcpy_hash is often as fast as plain memcpy).  Based on
   the xxhash-r39 (open source BSD licensed) implementation.  In-place
   and out-of-place variants provided (out-of-place variant assumes dst
   and src do not overlap).  Caller promises valid input arguments,
   cannot fail given valid inputs arguments.  sz==0 is fine. */

FD_FN_PURE ulong
fd_hash( ulong        seed,
         void const * buf,
         ulong        sz );

ulong
fd_hash_memcpy( ulong                    seed,
                void       * FD_RESTRICT d,
                void const * FD_RESTRICT s,
                ulong                    sz );

#if FD_HAS_X86

/* fd_tickcount:  Reads the hardware invariant tickcounter ("RDTSC").
   This monotonically increases at an approximately constant rate
   relative to the system wallclock and is synchronous across all CPUs
   on a host.

   The rate this ticks at is not precisely defined (see Intel docs for
   more details) but it is typically in the ballpark of the CPU base
   clock frequency.  The relationship to the wallclock is very well
   approximated as linear over short periods of time (i.e. less than a
   fraction of a second) and this should not exhibit any sudden changes
   in its rate relative to the wallclock.  Notably, its rate is not
   directly impacted by CPU clock frequency adaptation / Turbo mode (see
   other Intel performance monitoring counters for various CPU cycle
   counters).  It can drift over longer period time for the usual clock
   synchronization reasons.

   This is a reasonably fast O(1) cost (~6-8 ns on recent Intel).
   Because of all compiler options and parallel execution going on in
   modern CPUs cores, other instructions might be reordered around this
   by the compiler and/or CPU.  It is up to the user to do lower level
   tricks as necessary when the precise location of this in the
   execution stream and/or when executed by the CPU is needed.  (This is
   often unnecessary as such levels of precision are not frequently
   required and often have self-defeating overheads.)

   It is worth noting that RDTSC and/or (even more frequently) lower
   level performance counters are often restricted from use in user
   space applications.  It is recommended that applications use this
   primarily for debugging / performance tuning on unrestricted hosts
   and/or when the developer is confident that applications using this
   will have appropriate permissions when deployed. */

#define fd_tickcount() ((long)__builtin_ia32_rdtsc())

#endif

#if FD_HAS_HOSTED

/* fd_yield yields the calling thread to the operating system scheduler. */

void
fd_yield( void );

#endif

FD_PROTOTYPES_END

#endif /* HEADER_fd_src_util_fd_util_base_h */<|MERGE_RESOLUTION|>--- conflicted
+++ resolved
@@ -331,7 +331,6 @@
 #define FD_PROTOTYPES_END
 #endif
 
-<<<<<<< HEAD
 /* FD_IMPORT declares a variable name and initializes with the contents
    of the file at path (with potentially some assembly directives for
    additional footer info).  It is equivalent to:
@@ -402,6 +401,7 @@
    "pseudo-include".)  Another reminder that make clean and fast builds
    are our friend. */
 
+#if defined(__ELF__)
 #define FD_IMPORT( name, path, type, align, footer )         \
   __asm__( ".section .rodata,\"a\",@progbits\n"              \
            ".type " #name ",@object\n"                       \
@@ -421,6 +421,24 @@
            ".previous\n" );                                  \
   extern type  const name[] __attribute__((aligned(align))); \
   extern ulong const name##_sz
+#elif defined(__MACH__)
+/* TODO support proper alignment – mach as takes 2^n */
+#define FD_IMPORT( name, path, type, align, footer ) \
+  __asm__( ".section __DATA,__const\n"                       \
+           ".globl " #name "\n"                              \
+           ".align 8, 0x00\n"                                \
+           #name ":\n"                                       \
+           ".incbin \"" path "\"\n"                          \
+           footer "\n"                                       \
+           "_fd_import_" #name "_sz = . - " #name "\n"       \
+           ".globl " #name "_sz\n"                           \
+           ".align 8\n"                                      \
+           #name "_sz:\n"                                    \
+           ".quad _fd_import_" #name "_sz\n"                 \
+           ".previous\n" );                                  \
+  extern type  const name[] __attribute__((aligned(align))); \
+  extern ulong const name##_sz
+#endif
 
 /* FD_IMPORT_{BINARY,CSTR} are common cases for FD_IMPORT.
 
@@ -437,30 +455,6 @@
 
 #define FD_IMPORT_BINARY(name, path) FD_IMPORT( name, path, uchar, 128, ""        )
 #define FD_IMPORT_CSTR(  name, path) FD_IMPORT( name, path,  char,   1, ".byte 0" )
-=======
-/* FD_INCBIN: include binary file as rodata */
-#ifndef __APPLE__
-#define __FD_INCBIN(name, path, type, footer)  \
-  extern type const name [];                   \
-  extern uchar const name##_end;               \
-  ulong name##_sz( void ) {                    \
-    return ((ulong)&name##_end - (ulong)name); \
-  }                                            \
-  __asm__(                                     \
-  ".section \".rodata\", \"a\", @progbits\n"   \
-  #name ":\n"                                  \
-  ".incbin \"" path "\"\n"                     \
-  footer "\n"                                  \
-  #name "_end:\n"                              \
-  ".byte 0\n"                                  \
-  ".previous\n"                                \
-  )
-
-#define FD_INCBIN(name, path) __FD_INCBIN(name, path, uchar, "")
-
-#define FD_INCBIN_STR(name, path) __FD_INCBIN(name, path, char, ".byte 0")
-#endif
->>>>>>> 82d5c56a
 
 /* Optimizer tricks ***************************************************/
 
